import { spawn } from 'node:child_process'
import { lstat, mkdir, mkdtemp, readFile, readlink, rm, stat, symlink, writeFile } from 'node:fs/promises'
import { tmpdir } from 'node:os'
import { join } from 'node:path'
import { afterEach, beforeEach, describe, expect, it, vi } from 'vitest'
import { runCodexImplementation } from '../codex-implement'
import type { PushCodexEventsToLokiOptions, RunCodexSessionOptions, RunCodexSessionResult } from '../lib/codex-runner'

const utilMocks = vi.hoisted(() => ({
  pathExists: vi.fn<(path: string) => Promise<boolean>>(async (path) => !path.includes('missing')),
  parseBoolean: vi.fn<(value: string | undefined, fallback: boolean) => boolean>((value, fallback) => {
    if (value === undefined) {
      return fallback
    }
    return ['1', 'true', 'yes'].includes(value.toLowerCase())
  }),
  randomRunId: vi.fn<() => string>(() => 'random123'),
  timestampUtc: vi.fn<() => string>(() => '2025-10-11T00:00:00Z'),
  copyAgentLogIfNeeded: vi.fn<(outputPath: string, agentPath: string) => Promise<void>>(async () => undefined),
  buildDiscordChannelCommand: vi.fn<(scriptPath: string, args: string[]) => Promise<string[]>>(async () => [
    'bun',
    'run',
    'channel.ts',
  ]),
}))

vi.mock('../lib/codex-utils', () => utilMocks)

const bunUtils = vi.hoisted(() => ({
  which: vi.fn(async () => 'bun') as (command: string) => Promise<string>,
}))

vi.mock('bun', () => bunUtils)

const runnerMocks = vi.hoisted(() => ({
  runCodexSession: vi.fn<(options: RunCodexSessionOptions) => Promise<RunCodexSessionResult>>(async () => ({
    agentMessages: [],
    sessionId: 'session-xyz',
  })),
  pushCodexEventsToLoki: vi.fn<(options: PushCodexEventsToLokiOptions) => Promise<void>>(async () => {}),
}))

vi.mock('../lib/codex-runner', () => runnerMocks)

const runCodexSessionMock = runnerMocks.runCodexSession
const pushCodexEventsToLokiMock = runnerMocks.pushCodexEventsToLoki
const buildDiscordChannelCommandMock = utilMocks.buildDiscordChannelCommand

const ORIGINAL_ENV = { ...process.env }

const resetEnv = () => {
  for (const key of Object.keys(process.env)) {
    if (!(key in ORIGINAL_ENV)) {
      delete process.env[key]
    }
  }
  for (const [key, value] of Object.entries(ORIGINAL_ENV)) {
    process.env[key] = value
  }
}

describe('runCodexImplementation', () => {
  let workdir: string
  let remoteDir: string
  let eventPath: string

  beforeEach(async () => {
    workdir = await mkdtemp(join(tmpdir(), 'codex-impl-test-'))
    remoteDir = await mkdtemp(join(tmpdir(), 'codex-impl-remote-'))
    eventPath = join(workdir, 'event.json')
    delete process.env.OUTPUT_PATH
    delete process.env.JSON_OUTPUT_PATH
    delete process.env.AGENT_OUTPUT_PATH
    delete process.env.IMPLEMENTATION_PATCH_PATH
    delete process.env.IMPLEMENTATION_STATUS_PATH
    delete process.env.IMPLEMENTATION_CHANGES_ARCHIVE_PATH
    delete process.env.CODEX_RUNTIME_LOG_PATH
    process.env.WORKTREE = workdir
    process.env.LGTM_LOKI_ENDPOINT = 'http://localhost/loki'
    process.env.CHANNEL_SCRIPT = ''
    process.env.CODEX_SKIP_PR_CHECK = '1'

    const payload = {
      prompt: 'Implementation prompt',
      repository: 'owner/repo',
      issueNumber: 42,
      base: 'main',
      head: 'codex/issue-42',
      issueTitle: 'Title',
      planCommentId: 123,
      planCommentUrl: 'http://example.com',
      planCommentBody: '<!-- codex:plan -->',
    }
    await writeFile(eventPath, JSON.stringify(payload))

    const runGit = async (args: string[], cwd = workdir) =>
      await new Promise<void>((resolve, reject) => {
        const proc = spawn('git', args, { cwd })
        let stderr = ''
        proc.stderr?.on('data', (chunk) => {
          stderr += chunk.toString()
        })
        proc.on('error', reject)
        proc.on('close', (code) => {
          if (code === 0) {
            resolve()
          } else {
            reject(new Error(`git ${args.join(' ')} exited with ${code}: ${stderr}`))
          }
        })
      })

    await runGit(['init'])
    await runGit(['config', 'user.email', 'codex@example.com'])
    await runGit(['config', 'user.name', 'Codex Tester'])
    await writeFile(join(workdir, '.gitkeep'), '', 'utf8')
    await runGit(['add', '.gitkeep'])
    await runGit(['commit', '-m', 'chore: initial'])

    // Create bare remote and push both base and head branches so branch sync succeeds.
    await runGit(['init', '--bare', remoteDir], remoteDir)
    await runGit(['remote', 'add', 'origin', remoteDir])
    await runGit(['checkout', '-B', 'main'])
    await runGit(['push', '-u', 'origin', 'main'])
    await runGit(['checkout', '-B', 'codex/issue-42'])
    await runGit(['push', '-u', 'origin', 'codex/issue-42'])
    await runGit(['checkout', 'main'])

    runCodexSessionMock.mockReset()
    runCodexSessionMock.mockImplementation(async () => ({ agentMessages: [], sessionId: 'session-xyz' }))
    pushCodexEventsToLokiMock.mockReset()
    pushCodexEventsToLokiMock.mockImplementation(async () => {})
    buildDiscordChannelCommandMock.mockClear()
    utilMocks.pathExists.mockImplementation(async (path: string) => !path.includes('missing'))
  })

  afterEach(async () => {
    await rm(workdir, { recursive: true, force: true })
    if (remoteDir) {
      await rm(remoteDir, { recursive: true, force: true })
    }
    resetEnv()
  })

  it('runs the implementation session and pushes events', async () => {
    const result = await runCodexImplementation(eventPath)

    expect(runCodexSessionMock).toHaveBeenCalledTimes(1)
    const invocation = runCodexSessionMock.mock.calls[0]?.[0]
    expect(invocation?.stage).toBe('implementation')
    expect(invocation?.outputPath).toBe(join(workdir, '.codex-implementation.log'))
    expect(invocation?.resumeSessionId).toBeUndefined()
    expect(invocation?.logger).toBeDefined()
    expect(pushCodexEventsToLokiMock).toHaveBeenCalledWith(
      expect.objectContaining({
        stage: 'implementation',
        endpoint: 'http://localhost/loki',
        jsonPath: join(workdir, '.codex-implementation-events.jsonl'),
        agentLogPath: join(workdir, '.codex-implementation-agent.log'),
        runtimeLogPath: join(workdir, '.codex-implementation-runtime.log'),
      }),
    )
    expect(result.patchPath).toBe(join(workdir, '.codex-implementation.patch'))
    expect(result.statusPath).toBe(join(workdir, '.codex-implementation-status.txt'))
    expect(result.archivePath).toBe(join(workdir, '.codex-implementation-changes.tar.gz'))
    expect(result.sessionId).toBe('session-xyz')
    await expect(stat(result.patchPath)).resolves.toEqual(expect.objectContaining({ size: expect.any(Number) }))
    await expect(stat(result.statusPath)).resolves.toEqual(expect.objectContaining({ size: expect.any(Number) }))
    await expect(stat(result.archivePath)).resolves.toEqual(expect.objectContaining({ size: expect.any(Number) }))
    const resumeMetadataPath = join(workdir, '.codex', 'implementation-resume.json')
    const resumeMetadataRaw = await readFile(resumeMetadataPath, 'utf8')
    const resumeMetadata = JSON.parse(resumeMetadataRaw) as Record<string, unknown>
    expect(resumeMetadata.state).toBe('cleared')
  })

  it('throws when the event file is missing', async () => {
    await expect(runCodexImplementation(join(workdir, 'missing.json'))).rejects.toThrow(/Event payload file not found/)
  })

  it('configures Discord channel streaming when credentials are provided', async () => {
    process.env.DISCORD_BOT_TOKEN = 'token'
    process.env.DISCORD_GUILD_ID = 'guild'
    process.env.CHANNEL_SCRIPT = 'apps/froussard/scripts/discord-channel.ts'
    utilMocks.pathExists.mockResolvedValue(true)

    await runCodexImplementation(eventPath)

    expect(buildDiscordChannelCommandMock).toHaveBeenCalledWith(
      'apps/froussard/scripts/discord-channel.ts',
      expect.any(Array),
    )
    const invocation = runCodexSessionMock.mock.calls[0]?.[0]
    expect(invocation?.discordChannel?.command).toEqual(['bun', 'run', 'channel.ts'])
  })

  it('prefers the image discord-channel script when available', async () => {
    process.env.DISCORD_BOT_TOKEN = 'token'
    process.env.DISCORD_GUILD_ID = 'guild'
    process.env.CHANNEL_SCRIPT = ''
    utilMocks.pathExists.mockImplementation(async (path: string) => {
      if (path === '/usr/local/bin/discord-channel.ts') {
        return true
      }
      return !path.includes('missing')
    })

    await runCodexImplementation(eventPath)

    expect(buildDiscordChannelCommandMock).toHaveBeenCalledWith('/usr/local/bin/discord-channel.ts', expect.any(Array))
  })

  it('throws when repository is missing in the payload', async () => {
    await writeFile(eventPath, JSON.stringify({ prompt: 'hi', repository: '', issueNumber: 3 }), 'utf8')

    await expect(runCodexImplementation(eventPath)).rejects.toThrow('Missing repository metadata in event payload')
  })

  it('throws when issue number is missing in the payload', async () => {
    await writeFile(eventPath, JSON.stringify({ prompt: 'hi', repository: 'owner/repo', issueNumber: '' }), 'utf8')

    await expect(runCodexImplementation(eventPath)).rejects.toThrow('Missing issue number metadata in event payload')
  })

  it('falls back to base when the head branch does not exist on the remote', async () => {
    // Remove head from remote and local to simulate new branches that are not yet pushed.
    await new Promise<void>((resolve, reject) => {
      const proc = spawn('git', ['push', 'origin', '--delete', 'codex/issue-42'], { cwd: workdir })
      proc.on('close', (code) => (code === 0 ? resolve() : resolve())) // ignore failure if branch already missing
      proc.on('error', reject)
    })
    await new Promise<void>((resolve, reject) => {
      const proc = spawn('git', ['branch', '-D', 'codex/issue-42'], { cwd: workdir })
      proc.on('close', () => resolve())
      proc.on('error', reject)
    })
    await new Promise<void>((resolve, reject) => {
      const proc = spawn('git', ['remote', 'prune', 'origin'], { cwd: workdir })
      proc.on('close', () => resolve())
      proc.on('error', reject)
    })

    await expect(runCodexImplementation(eventPath)).resolves.not.toThrow()

    // Verify the worktree ended up on the head branch created from base.
    const currentBranch = await readFile(join(workdir, '.git', 'HEAD'), 'utf8')
    expect(currentBranch.trim()).toContain('codex/issue-42')
  })

  it('resumes a previous implementation session when resume metadata is present', async () => {
    const resumeSourceDir = await mkdtemp(join(tmpdir(), 'codex-impl-resume-src-'))
    const manifest = {
      version: 1,
      generatedAt: new Date().toISOString(),
      worktree: workdir,
      repository: 'owner/repo',
      issueNumber: '42',
      prompt: 'Implementation prompt',
      sessionId: 'resume-session-1',
      trackedFiles: ['src/real.ts', 'src/example.ts'],
      deletedFiles: [] as string[],
    }

    await mkdir(join(resumeSourceDir, 'metadata'), { recursive: true })
    const filesSrcDir = join(resumeSourceDir, 'files', 'src')
    await mkdir(filesSrcDir, { recursive: true })
    await writeFile(join(resumeSourceDir, 'metadata', 'manifest.json'), JSON.stringify(manifest), 'utf8')
    const resumeRealContent = 'console.log("from resume");\n'
    await writeFile(join(filesSrcDir, 'real.ts'), resumeRealContent, 'utf8')
    await symlink('./real.ts', join(filesSrcDir, 'example.ts'))

    const archivePath = join(workdir, '.codex-implementation-changes.tar.gz')
    await new Promise<void>((resolve, reject) => {
      const tarProcess = spawn('tar', ['-czf', archivePath, '-C', resumeSourceDir, '.'])
      tarProcess.on('error', reject)
      tarProcess.on('close', (code) => {
        if (code === 0) {
          resolve()
        } else {
          reject(new Error(`tar exited with status ${code}`))
        }
      })
    })

    await mkdir(join(workdir, '.codex'), { recursive: true })
    const resumeMetadataPath = join(workdir, '.codex', 'implementation-resume.json')
    const resumeMetadata = {
      ...manifest,
      archivePath,
      patchPath: join(workdir, '.codex-implementation.patch'),
      statusPath: join(workdir, '.codex-implementation-status.txt'),
      state: 'pending' as const,
    }
    await writeFile(resumeMetadataPath, JSON.stringify(resumeMetadata), 'utf8')

    runCodexSessionMock.mockImplementationOnce(async (options) => {
      expect(options.resumeSessionId).toBe('resume-session-1')
      return { agentMessages: [], sessionId: 'resumed-session' }
    })

    try {
      const result = await runCodexImplementation(eventPath)

      expect(result.sessionId).toBe('resumed-session')
      const invocation = runCodexSessionMock.mock.calls[0]?.[0]
      expect(invocation?.resumeSessionId).toBe('resume-session-1')
      const restoredLink = join(workdir, 'src', 'example.ts')
      const restoredFile = join(workdir, 'src', 'real.ts')
      const linkStats = await lstat(restoredLink)
      expect(linkStats.isSymbolicLink()).toBe(true)
      expect(await readlink(restoredLink)).toBe('./real.ts')
      await expect(readFile(restoredFile, 'utf8')).resolves.toBe(resumeRealContent)
<<<<<<< HEAD
      const clearedMetadataRaw = await readFile(resumeMetadataPath, 'utf8')
      const clearedMetadata = JSON.parse(clearedMetadataRaw) as Record<string, unknown>
      expect(clearedMetadata.state).toBe('cleared')
=======
      const resumeMetadataRaw = await readFile(resumeMetadataPath, 'utf8')
      const resumeMetadata = JSON.parse(resumeMetadataRaw) as Record<string, unknown>
      expect(resumeMetadata.state).toBe('cleared')
>>>>>>> d49ac1df
    } finally {
      await rm(resumeSourceDir, { recursive: true, force: true })
    }
  })

  it('still writes artifact placeholders when implementation fails', async () => {
    const linkTargetPath = join(workdir, 'linked.txt')
    await writeFile(linkTargetPath, 'linked\n', 'utf8')
    const linkPath = join(workdir, 'link.txt')
    await symlink('linked.txt', linkPath)

    runCodexSessionMock.mockRejectedValueOnce(new Error('codex failure'))

    await expect(runCodexImplementation(eventPath)).rejects.toThrow('codex failure')

    const patchPath = join(workdir, '.codex-implementation.patch')
    const statusPath = join(workdir, '.codex-implementation-status.txt')
    const archivePath = join(workdir, '.codex-implementation-changes.tar.gz')

    await expect(stat(patchPath)).resolves.toEqual(expect.objectContaining({ size: expect.any(Number) }))
    await expect(stat(statusPath)).resolves.toEqual(expect.objectContaining({ size: expect.any(Number) }))
    await expect(stat(archivePath)).resolves.toEqual(expect.objectContaining({ size: expect.any(Number) }))
    const outputLogPath = join(workdir, '.codex-implementation.log')
    const agentLogPath = join(workdir, '.codex-implementation-agent.log')
    const runtimeLogPath = join(workdir, '.codex-implementation-runtime.log')
    const notifyLogPath = join(workdir, '.codex-implementation-notify.json')
    await expect(stat(outputLogPath)).resolves.toEqual(expect.objectContaining({ size: expect.any(Number) }))
    await expect(stat(agentLogPath)).resolves.toEqual(expect.objectContaining({ size: expect.any(Number) }))
    await expect(stat(runtimeLogPath)).resolves.toEqual(expect.objectContaining({ size: expect.any(Number) }))
    await expect(stat(notifyLogPath)).resolves.toEqual(expect.objectContaining({ size: expect.any(Number) }))
    const resumeMetadataPath = join(workdir, '.codex', 'implementation-resume.json')
    const resumeMetadataRaw = await readFile(resumeMetadataPath, 'utf8')
    const resumeMetadata = JSON.parse(resumeMetadataRaw) as Record<string, unknown>
    expect(resumeMetadata.state).toBe('pending')
    expect(resumeMetadata.repository).toBe('owner/repo')
    expect(resumeMetadata.issueNumber).toBe('42')

    const extractionDir = await mkdtemp(join(tmpdir(), 'codex-impl-archive-'))
    try {
      await new Promise<void>((resolve, reject) => {
        const tarProcess = spawn('tar', ['-xzf', archivePath, '-C', extractionDir])
        tarProcess.on('error', reject)
        tarProcess.on('close', (code) => {
          if (code === 0) {
            resolve()
          } else {
            reject(new Error(`tar exited with status ${code}`))
          }
        })
      })
      const extractedLinkPath = join(extractionDir, 'files', 'link.txt')
      const linkStats = await lstat(extractedLinkPath)
      expect(linkStats.isSymbolicLink()).toBe(true)
      expect(await readlink(extractedLinkPath)).toBe('linked.txt')
    } finally {
      await rm(extractionDir, { recursive: true, force: true })
    }
  })
})<|MERGE_RESOLUTION|>--- conflicted
+++ resolved
@@ -309,15 +309,9 @@
       expect(linkStats.isSymbolicLink()).toBe(true)
       expect(await readlink(restoredLink)).toBe('./real.ts')
       await expect(readFile(restoredFile, 'utf8')).resolves.toBe(resumeRealContent)
-<<<<<<< HEAD
-      const clearedMetadataRaw = await readFile(resumeMetadataPath, 'utf8')
-      const clearedMetadata = JSON.parse(clearedMetadataRaw) as Record<string, unknown>
-      expect(clearedMetadata.state).toBe('cleared')
-=======
       const resumeMetadataRaw = await readFile(resumeMetadataPath, 'utf8')
       const resumeMetadata = JSON.parse(resumeMetadataRaw) as Record<string, unknown>
       expect(resumeMetadata.state).toBe('cleared')
->>>>>>> d49ac1df
     } finally {
       await rm(resumeSourceDir, { recursive: true, force: true })
     }
