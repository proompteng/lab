--- conflicted
+++ resolved
@@ -130,16 +130,11 @@
             cpu: "2"
             memory: 4Gi
           limits:
-<<<<<<< HEAD
-            cpu: "6"
-            memory: 12Gi
+            cpu: "4"
+            memory: 6Gi
       retryStrategy:
         limit: 3
         retryPolicy: OnFailure
-=======
-            cpu: "4"
-            memory: 6Gi
->>>>>>> 648bfe66
       sidecars:
         - name: docker
           image: docker:25.0-dind
