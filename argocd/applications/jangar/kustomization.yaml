--- conflicted
+++ resolved
@@ -5,13 +5,10 @@
   - deployment.yaml
   - service.yaml
   - github-token.yaml
-<<<<<<< HEAD
   - discord-codex-bot-sealedsecret.yaml
   - discord-success-channel-sealedsecret.yaml
   - codex-run-complete-kafkasource.yaml
-=======
   - clickhouse-auth.yaml
->>>>>>> db9b4d74
   - app-tailscale-service.yaml
   - tailscale-service.yaml
   - postgres-cluster.yaml
